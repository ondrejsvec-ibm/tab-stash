import {computed, reactive, Ref, ref} from "vue";
import browser, {Bookmarks} from "webextension-polyfill";

import {
    backingOff, expect, filterMap, OpenableURL, shortPoll, tryAgain, urlToOpen,
} from "../util";
import {logErrorsFrom} from '../util/oops';
import {EventWiring} from '../util/wiring';

/** A node in the bookmark tree. */
export type Node = Bookmark | Separator | Folder;

export type Bookmark = NodeBase & {url: string};
export type Separator = NodeBase & {type: 'separator'};
export type Folder = NodeBase & {children: NodeID[]};

type NodeBase = {
    parentId: NodeID,
    id: NodeID,
    dateAdded?: number,
    title: string,

    $selected: boolean,
    readonly $visible: boolean,
};

export type NodeID = string & {readonly __node_id: unique symbol};

export type NodePosition = {parent: Folder, index: number};

/** The name of the stash root folder.  This name must match exactly (including
 * in capitalization). */
const STASH_ROOT = 'Tab Stash';

const ROOT_FOLDER_HELP = 'https://github.com/josh-berry/tab-stash/wiki/Problems-Locating-the-Tab-Stash-Bookmark-Folder';

/** A Vue model for the state of the browser bookmark tree.
 *
 * Similar to `tabs.ts`, this model follows the WebExtension conventions, with
 * some slight changes to handle hierarchy in the same manner as `tabs.ts`, and
 * ensure the state is JSON-serializable.
 */
export class Model {
    private readonly by_id = new Map<NodeID, Node>();
    private readonly by_url = new Map<OpenableURL, Set<Bookmark>>();

    /** The ID of the root node (set only once the model is loaded). */
    root_id: NodeID | undefined;

    /** The title to look for to locate the stash root. */
    readonly stash_root_name: string;

    /** A Vue ref to the root folder for Tab Stash's saved tabs. */
    readonly stash_root: Ref<Folder | undefined> = ref();

    /** If set, there is more than one candidate stash root, and it's not clear
     * which one to use.  The contents of the warning are an error to show the
     * user and a function to direct them to more information. */
    readonly stash_root_warning: Ref<{text: string, help: () => void} | undefined> = ref();

    /** The number of selected bookmarks. */
    readonly selectedCount = computed(() => {
        let count = 0;
        for (const _ of this.selectedItems()) ++count;
        return count;
    });

    /** A filter function--assign to this to filter bookmarks using the
     * function.  Each bookmark's $visible property will be updated
     * automatically when a function is assigned to this ref. */
    readonly filter: Ref<(node: Node) => boolean> = ref((_: Node) => true);

    /** Tracks folders which are candidates to be the stash root, and their
     * parents (up to the root).  Any changes to these folders should recompute
     * the stash root. */
    private _stash_root_watch = new Set<Folder>();

    /** Did we receive an event since the last (re)load of the model? */
    private _event_since_load: boolean = false;

    //
    // Loading data and wiring up events
    //

    /** Construct a model by loading bookmarks from the browser bookmark store.
     * It will listen for bookmark events to keep itself updated. */
    static async from_browser(stash_root_name_test_only?: string): Promise<Model> {
        // istanbul ignore if
        if (! stash_root_name_test_only) stash_root_name_test_only = STASH_ROOT;

        const model = new Model(stash_root_name_test_only);
        await model.reload();
        return model;
    }

    private constructor(stash_root_name: string) {
        this.stash_root_name = stash_root_name;

        const wiring = new EventWiring(this, {
            onFired: () => { this._event_since_load = true; },
            // istanbul ignore next -- safety net; reload the model in the event
            // of an unexpected exception.
            onError: () => { logErrorsFrom(() => this.reload()); },
        });

        wiring.listen(browser.bookmarks.onCreated, this.whenBookmarkCreated);
        wiring.listen(browser.bookmarks.onChanged, this.whenBookmarkChanged);
        wiring.listen(browser.bookmarks.onMoved, this.whenBookmarkMoved);
        wiring.listen(browser.bookmarks.onRemoved, this.whenBookmarkRemoved);
    }

    /** Fetch bookmarks from the browser again and update the model's
     * understanding of the world with the browser's data.  Use this if it looks
     * like the model has gotten out of sync with the browser (e.g. for crash
     * recovery). */
    readonly reload = backingOff(async () => {
        function mark(marked: Set<string>, root: Bookmarks.BookmarkTreeNode) {
            marked.add(root.id);
            if (root.children) for (const c of root.children) mark(marked, c);
        }

        // We loop until we can complete a reload without receiving any
        // concurrent events from the browser--if we get a concurrent event, we
        // need to try loading again, since we don't know how the event was
        // ordered with respect to the getTree().
        this._event_since_load = true;
        while (this._event_since_load) {
            this._event_since_load = false;

            const tree = await browser.bookmarks.getTree();
            const root = tree[0]!;
            this.root_id = root.id as NodeID;
            this.whenBookmarkCreated(root.id, root);

            // Clean up bookmarks that don't exist anymore
            const marked = new Set<string>();
            mark(marked, root);
            for (const id of this.by_id.keys()) {
                if (! marked.has(id)) this.whenBookmarkRemoved(id);
            }
        }
    });

    //
    // Accessors
    //

    /** Retrieves the node with the specified ID (if it exists). */
    node(id: NodeID): Node | undefined { return this.by_id.get(id); }

    /** Retrieves the bookmark with the specified ID.  Returns `undefined` if it
     * does not exist or is not a bookmark. */
    bookmark(id: NodeID): Bookmark | undefined {
        const node = this.node(id);
        if (node && 'url' in node) return node;
        return undefined;
    }

    /** Retrieves the folder with the specified ID.  Returns `undefined` if it does not exist or is not a folder. */
    folder(id: NodeID): Folder | undefined {
        const node = this.node(id);
        if (node && 'children' in node) return node;
        return undefined;
    }

    /** Returns a (reactive) set of bookmarks with the specified URL. */
    bookmarksWithURL(url: string): Set<Bookmark> {
        let index = this.by_url.get(urlToOpen(url));
        if (! index) {
            index = reactive(new Set<Bookmark>());
            this.by_url.set(urlToOpen(url), index);
        }
        return index;
    }

    /** Given a child node, return its parent and the index of the child in the
     * parent's children.  Returns `undefined` if the child has no parent (i.e.
     * its `parentId === undefined`), if the parent itself cannot be located, or
     * if the child cannot be located inside the parent. */
    positionOf(node: Node): NodePosition | undefined {
        const parent = this.folder(node.parentId);
        if (! parent) return undefined;

        const index = parent.children.findIndex(id => id === node.id);
        // istanbul ignore if -- internal sanity
        if (index === -1) return undefined;

        return {parent, index};
    }

    /** Given a parent folder, return all the child nodes in the parent. */
    childrenOf(folder: Folder): Node[] {
        return filterMap(folder.children, cid => this.node(cid));
    }

    /** Check if `node` is contained, directly or indirectly, by the folder with
     * the specified ID. */
    isNodeInFolder(node: Node, folder_id: NodeID): boolean {
        let item: Node | undefined = node;
        while (item) {
            if (item.id === folder_id) return true;
            if (! item.parentId) break;
            item = this.by_id.get(item.parentId);
        }
        return false;
    }

    /** Given a bookmark node, return the path from the root to the node as an
     * array of NodePositions.  If the node is not present in the tree, throws
     * an exception. */
    pathTo(node: Node): NodePosition[] {
        const path = [];
        while (node.parentId) {
            const pos = expect(this.positionOf(node),
                () => `Can't find position of node: ${node.id}`);
            path.push(pos);
            node = pos.parent;
        }
        path.reverse();
        return path;
    }

    /** Checks if a particular bookmark is a direct child of a stash folder
     * inside the stash root (i.e. it is visible in the UI).  If so, returns the
     * parent folder of the bookmark (i.e. the stash group). */
    stashGroupOf(node: Node): Folder | undefined {
        // istanbul ignore if -- uncommon and hard to test
        if (! this.stash_root.value) return undefined;
        const group = this.folder(node.parentId);
        if (! group) return undefined;

        // The node's parent folder is not the stash root, so it's not a direct
        // child of a stash group.
        const root = this.folder(group.parentId);
        if (! root) return undefined;
        if (root !== this.stash_root.value) return undefined;
        return group;
    }

    /** Returns true if a particular URL is present in the stash. */
    isURLStashed(url: string): boolean {
        const stash_root = this.stash_root.value;
        // istanbul ignore if -- uncommon and hard to test
        if (! stash_root) return false;

        for (const bm of this.bookmarksWithURL(url)) {
            const group = this.folder(bm.parentId);
            // istanbul ignore next -- uncommon and hard to test
            if (! group) continue;
            const root = this.folder(group.parentId);
            if (root === stash_root) return true;
        }
        return false;
    }

    /** Return all the URLs present in the stash root. */
    urlsInStash(): Set<string> {
        const urls = new Set<string>();

        const urlsInChildren = (folder: Folder) => {
            for (const c of folder.children) {
                const node = this.node(c);
                if (! node) continue;
                if ('url' in node) urls.add(node.url);
                else if ('children' in node) urlsInChildren(node);
            }
        };

        if (this.stash_root.value) urlsInChildren(this.stash_root.value);

        return urls;
    }

    //
    // Mutators
    //

    /** Creates a bookmark and waits for the model to reflect the creation.
     * Returns the bookmark node in the model. */
    async create(bm: browser.Bookmarks.CreateDetails): Promise<Node> {
        const ret = await browser.bookmarks.create(bm);
        return await shortPoll(() => {
            const bm = this.by_id.get(ret.id as NodeID);
            if (! bm) tryAgain();
            return bm;
        });
    }

<<<<<<< HEAD
    /** Renames a bookmark and waits for the model to reflect the change  */
    async rename(id: NodeID, newTitle: string): Promise<void> {
        const node = expect(this.node(id), () => `No such bookmark node: ${id}`);
        await browser.bookmarks.update(id, {
            title: newTitle
        });
        // Wait for the model to catch up
        await shortPoll(() => {
            if (node.title != newTitle) tryAgain();
        });
=======
    /** Updates a bookmark's title and waits for the model to reflect the
     * update. */
    async rename(bm: Bookmark | Folder, title: string): Promise<void> {
        await browser.bookmarks.update(bm.id, {title});
        await shortPoll(() => { if (bm.title !== title) tryAgain(); });
>>>>>>> 6b3483fb
    }

    /** Deletes a bookmark and waits for the model to reflect the deletion.
     *
     * If the node is part of the stash and belongs to an unnamed folder which
     * is now empty, cleanup that folder as well.
     */
    async remove(id: NodeID): Promise<void> {
        const node = this.node(id);
        if (! node) return;

        const pos = this.positionOf(node);

        await browser.bookmarks.remove(id);

        // Wait for the model to catch up
        await shortPoll(() => {
            // Wait for the model to catch up
            if (this.by_id.has(id)) tryAgain();
        });

        if (pos) await this.maybeCleanupEmptyFolder(pos.parent);
    }

    /** Deletes an entire tree of bookmarks and waits for the model to reflect
     * the deletion. */
    async removeTree(id: NodeID): Promise<void> {
        await browser.bookmarks.removeTree(id);

        // Wait for the model to catch up
        await shortPoll(() => {
            // Wait for the model to catch up
            if (this.by_id.has(id)) tryAgain();
        });
    }

    /** Moves a bookmark such that it precedes the item with index `toIndex` in
     * the destination folder.  (You can pass an index `>=` the length of the
     * bookmark folder's children to move the item to the end of the folder.)
     *
     * Use this instead of `browser.bookmarks.move()`, which behaves differently
     * in Chrome and Firefox... */
    async move(id: NodeID, toParent: NodeID, toIndex: number): Promise<void> {
        // Firefox's `index` parameter behaves like the bookmark is first
        // removed, then re-added.  Chrome's/Edge's behaves like the bookmark is
        // first added, then removed from its old location, so the index of the
        // item after the move will sometimes be toIndex-1 instead of toIndex;
        // we account for this below.
        const node = expect(this.node(id), () => `No such bookmark node: ${id}`);
        const position = expect(this.positionOf(node),
            () => `Unable to locate node ${id} in its parent`);

        // Clamp the destination index based on the model length, or the poll
        // below won't see the index it's expecting.  (This isn't 100%
        // reliable--we might still get an exception if multiple concurrent
        // moves are going on, but even Firefox itself has bugs in this
        // situation, soooo... *shrug*)
        const toParentFolder = expect(this.folder(toParent),
            () => `Unable to locate destination folder: ${toParent}`);
        toIndex = Math.min(toParentFolder.children.length, Math.max(0, toIndex));

        // istanbul ignore else
        if (!! browser.runtime.getBrowserInfo) {
            // We're using Firefox
            if (node.parentId === toParent) {
                if (toIndex > position.index) toIndex--;
            }
        }
        await browser.bookmarks.move(id, {parentId: toParent, index: toIndex});
        await shortPoll(() => {
            const pos = this.positionOf(node);
            if (! pos) tryAgain();
            if (pos.parent.id !== toParent || pos.index !== toIndex) tryAgain();
        });

        await this.maybeCleanupEmptyFolder(position.parent);
    }

    /** Find and return the stash root, or create one if it doesn't exist. */
    async ensureStashRoot(): Promise<Folder> {
        if (this.stash_root.value) return this.stash_root.value;

        await this.create({title: this.stash_root_name});

        // GROSS HACK to avoid creating duplicate roots follows.
        //
        // We sample at irregular intervals for a bit to see if any other models
        // are trying to create the stash root at the same time we are. If so,
        // this sampling gives us a higher chance to observe each other.  But if
        // we consistently see a single candidate over time, we can assume we're
        // the only one running right now.
        const start = Date.now();
        let delay = 10;

        let candidates = this._maybeUpdateStashRoot();
        while (Date.now() - start < delay) {
            if (candidates.length > 1) {
                // If we find MULTIPLE candidates so soon after finding NONE,
                // there must be multiple threads trying to create the root
                // folder.  Let's try to remove one.  We are guaranteed that all
                // threads see the same ordering of candidate folders (and thus
                // will all choose the same folder to save) because the
                // candidate list is sorted deterministically.
                await this.remove(candidates[1].id).catch(() => {});
                delay += 10;
            }
            await new Promise(r => setTimeout(r, 5*Math.random()));
            candidates = this._maybeUpdateStashRoot();
        }
        // END GROSS HACK

        return candidates[0];
    }

    /** Create a new folder at the top of the stash root (creating the stash
     * root itself if it does not exist).  If the name is not specified, a
     * default name will be assigned based on the folder's creation time. */
     async createStashFolder(name?: string): Promise<Folder> {
        const stash_root = await this.ensureStashRoot();
        const bm = await this.create({
            parentId: stash_root.id,
            title: name ?? genDefaultFolderName(new Date()),
            index: 0,
        });
        return bm as Folder;
    }

    /** Removes the folder if it is empty, unnamed and within the stash root. */
    private async maybeCleanupEmptyFolder(folder: Folder) {
        // Folder does not have a default/unnamed-shape name
        if (getDefaultFolderNameISODate(folder.title) === null) return;
        if (folder.children.length > 0) return;
        if (! this.stash_root.value) return;
        if (! this.isNodeInFolder(folder, this.stash_root.value.id)) return;

        // NOTE: This will never be recursive because remove() only calls us if
        // we're removing a leaf node, which we are never doing here.
        //
        // ALSO NOTE: If the folder is suddenly NOT empty due to a race, stale
        // model, etc., this will fail, because the browser itself will throw.
        await this.remove(folder.id);
    }

    //
    // Events which are detected automatically by this model; these can be
    // called for testing purposes but otherwise you can ignore them.
    //
    // (In contrast to onFoo-style things, they are event listeners, not event
    // senders.)
    //

    whenBookmarkCreated(id: string, new_bm: Bookmarks.BookmarkTreeNode) {
        // istanbul ignore next -- this is kind of a dumb/redundant API, but it
        // must conform to browser.bookmarks.onCreated...
        if (id !== new_bm.id) throw new Error(`Bookmark IDs don't match`);

        const nodeId = id as NodeID;
        const parentId = (new_bm.parentId ?? '') as NodeID;

        // The parent must already exist and be a folder
        if (parentId) this.folder(parentId);

        let node = this.by_id.get(nodeId);
        if (! node) {
            const $visible = computed(() => this.filter.value(node!));

            if (isFolder(new_bm)) {
                node = reactive({
                    parentId: parentId, id: nodeId, dateAdded: new_bm.dateAdded,
                    title: new_bm.title ?? '', children: [],
                    $visible, $selected: false,
                });

            } else if (new_bm.type === 'separator') {
                node = reactive({
                    parentId: parentId, id: nodeId, dateAdded: new_bm.dateAdded,
                    type: 'separator' as 'separator', title: '' as '',
                    $visible, $selected: false,
                });

            } else {
                node = reactive({
                    parentId: parentId, id: nodeId, dateAdded: new_bm.dateAdded,
                    title: new_bm.title ?? '', url: new_bm.url ?? '',
                    $visible, $selected: false,
                });
                this._add_url(node);
            }

            this.by_id.set(node.id, node);

            if (new_bm.parentId) {
                const parent = expect(this.folder(parentId),
                    () => `Don't know about parent folder ${parentId}`);
                parent.children.splice(new_bm.index!, 0, node.id);
            }

        } else {
            // For idempotency, if the bookmark already exists, we merge the new
            // info we got with the existing record.

            // See if we have a parent, and insert/move ourselves there
            if (parentId) {
                // Remove from old parent
                if (node.parentId) {
                    const pos = this.positionOf(node);
                    if (pos) pos.parent.children.splice(pos.index, 1);
                }

                // Add to new parent
                const parent = expect(this.folder(parentId),
                    () => `Don't know about parent folder ${parentId}`);
                parent.children.splice(new_bm.index!, 0, node.id);
            }

            // Merge title and URL
            if ('title' in node) node.title = new_bm.title;
            if ('url' in node) {
                this._remove_url(node);
                node.url = new_bm.url ?? '';
                this._add_url(node);
            }
            if ('dateAdded' in node) node.dateAdded = new_bm.dateAdded;
        }

        // If we got children, bring them in as well.
        if (isFolder(new_bm) && new_bm.children) {
            for (const child of new_bm.children) this.whenBookmarkCreated(child.id, child);
        }

        // Finally, see if this folder is a candidate for being a stash root.
        if ('children' in node) {
            if (node.title === this.stash_root_name) this._stash_root_watch.add(node);
            if (this._stash_root_watch.has(node)) this._maybeUpdateStashRoot();
        }
    }

    whenBookmarkChanged(id: string, info: Bookmarks.OnChangedChangeInfoType) {
        const node = expect(this.by_id.get(id as NodeID),
            () => `Got change event for unknown node ${id}: ${JSON.stringify(info)}`);

        if ('title' in info) {
            node.title = info.title;
            if ('children' in node && node.title === this.stash_root_name) {
                this._stash_root_watch.add(node);
            }
        }

        if (info.url !== undefined && 'url' in node) {
            this._remove_url(node);
            node.url = info.url;
            this._add_url(node);
        }

        // If this bookmark has been renamed to != this.stash_root_name,
        // _maybeUpdateStashRoot() will remove it from the watch set
        // automatically.
        if ('children' in node && this._stash_root_watch.has(node)) {
            this._maybeUpdateStashRoot();
        }
    }

    whenBookmarkMoved(id: string, info: {parentId: string, index: number}) {
        const node = expect(this.by_id.get(id as NodeID),
            () => `Got move event for unknown node ${id}: ${JSON.stringify(info)}`);

        const new_parent = expect(this.folder(info.parentId as NodeID),
            () => `Move of ${id} is going to unknown folder ${info.parentId}`);

        const pos = this.positionOf(node);
        if (pos) pos.parent.children.splice(pos.index, 1);

        node.parentId = info.parentId as NodeID;
        new_parent.children.splice(info.index, 0, node.id);

        if ('children' in node && this._stash_root_watch.has(node)) {
            this._maybeUpdateStashRoot();
        }
    }

    whenBookmarkRemoved(id: string) {
        const node = this.by_id.get(id as NodeID);
        if (! node) return;

        // We must remove children before their parents, so that we never have a
        // child referencing a parent that doesn't exist.
        if ('children' in node) {
            for (const c of Array.from(node.children)) this.whenBookmarkRemoved(c);
        }

        const pos = this.positionOf(node);
        if (pos) pos.parent.children.splice(pos.index, 1);

        this.by_id.delete(node.id);
        if ('url' in node) this._remove_url(node);

        if ('children' in node && this._stash_root_watch.has(node)) {
            // We must explicitly remove `node` here because its title is
            // still "Tab Stash" even after it is deleted.
            this._stash_root_watch.delete(node);
            this._maybeUpdateStashRoot();
        }
    }

    /** Update `this.stash_root` if appropriate.  This function tries to be
     * fairly efficient in most cases since it is expected to be called quite
     * frequently.
     *
     * We avoid using watch() or watchEffect() here because we have to inspect
     * quite a few objects (starting from the root) to determine the stash root,
     * and so we want to minimize when this search is actually done. */
    private _maybeUpdateStashRoot(): Folder[] {
        // Collect the current candidate set from the watch, limiting ourselves
        // only to actual candidates (folders with the right name).
        let candidates = Array.from(this._stash_root_watch)
            .filter(bm => bm.children && bm.title === this.stash_root_name);

        // Find the path from each candidate to the root, and make sure we're
        // watching the whole path (so if a parent gets moved, we get called
        // again).
        const paths = filterMap(candidates, c => ({
            folder: c,
            path: this.pathTo(c),
        }));
        this._stash_root_watch = new Set(candidates);
        for (const p of paths) {
            for (const pos of p.path) this._stash_root_watch.add(pos.parent);
        }

        // Find the depth of the candidate closest to the root.
        const depth = Math.min(...paths.map(p => p.path.length));

        // Filter out candidates that are deeper than the minimum depth, and
        // sort the remainder in a stable fashion according to their creation
        // date and ID.
        candidates = paths
            .filter(p => p.path.length <= depth)
            .map(p => p.folder)
            .sort((a, b) => {
                const byDate = (a.dateAdded ?? 0) - (b.dateAdded ?? 0);
                if (byDate !== 0) return byDate;
                if (a.id < b.id) return -1;
                if (a.id > b.id) return 1;
                return 0;
            });

        // The actual stash root is the first candidate.
        this.stash_root.value = candidates[0];

        // But if we have multiple candidates, we need to raise the alarm that
        // there is an ambiguity the user should resolve.
        if (candidates.length > 1) {
            this.stash_root_warning.value = {
                text: `You have multiple "${this.stash_root_name}" bookmark `
                    + `folders, and Tab Stash isn't sure which one to use.  `
                    + `Click here to find out how to resolve the issue.`,
                help: /* istanbul ignore next */
                    () => browser.tabs.create({active: true, url: ROOT_FOLDER_HELP}),
            };
        } else {
            this.stash_root_warning.value = undefined;
        }

        // We return the candidate list here so that callers can see what
        // candidates are available (since there may be ways of resolving
        // conflicts we can't do here).
        return candidates;
    }

    //
    // Handling selection/deselection of bookmarks in the UI
    //

    isSelected(item: Node): boolean { return item.$selected; }

    async clearSelection() {
        for (const bm of this.by_id.values()) bm.$selected = false;
    }

    async setSelected(items: Iterable<Node>, isSelected: boolean) {
        for (const item of items) item.$selected = isSelected;
    }

    *selectedItems(): Generator<Node> {
        const self = this;
        function* walk(bm: Node): Generator<Node> {
            if (bm.$selected) {
                yield bm;
                // If a parent is selected, we don't want to return every single
                // node in the subtree because this breaks drag-and-drop--we
                // would want to move a folder as a single unit, rather than
                // moving the folder, then all its children, then all their
                // children, and so on (effectively flattening the tree).
                return;
            }
            if ('children' in bm) {
                for (const c of bm.children) {
                    const node = self.node(c);
                    if (node) yield* walk(node);
                }
            }
        }

        // We only consider items inside the stash root, since those are the
        // only items that show up in the UI.
        // istanbul ignore else -- when testing we should always have a root
        if (this.stash_root.value) yield* walk(this.stash_root.value);
    }

    itemsInRange(start: Node, end: Node): Node[] | null {
        let startPos = this.positionOf(start);
        let endPos = this.positionOf(end);

        if (! startPos || ! endPos) return null;
        if (startPos.parent !== endPos.parent) return null;

        if (endPos.index < startPos.index) {
            const tmp = endPos;
            endPos = startPos;
            startPos = tmp;
        }

        return filterMap(
                startPos.parent.children
                    .slice(startPos.index, endPos.index + 1),
                id => this.node(id))
            .filter(t => t.$visible);
    }

    private _add_url(bm: Bookmark) {
        this.bookmarksWithURL(bm.url).add(bm);
    }

    private _remove_url(bm: Bookmark) {
        const index = this.by_url.get(urlToOpen(bm.url));
        // istanbul ignore if -- internal consistency
        if (! index) return;
        index.delete(bm);
    }
}



//
// Public helper functions for dealing with folders under the stash root
//

/** Given a folder name, check if it's an "default"-shaped folder name (i.e.
 * just a timestamp) and return the timestamp portion of the name if so. */
export function getDefaultFolderNameISODate(n: string): string | null {
    let m = n.match(/saved-([-0-9:.T]+Z)/);
    return m ? m[1] : null;
}

/** Generate a "default"-shaped folder name from a timestamp (usually the
 * timestamp of its creation). */
export function genDefaultFolderName(date: Date): string {
    return `saved-${date.toISOString()}`;
}

/** Given a folder name as it appears in the bookmarks tree, return a "friendly"
 * version to show to the user.  This translates folder names that look like a
 * "default"-shaped folder name into a user-friendly string, if applicable. */
export function friendlyFolderName(name: string): string {
    const folderDate = getDefaultFolderNameISODate(name);
    if (folderDate) return `Saved ${new Date(folderDate).toLocaleString()}`;
    return name;
}



//
// Helper functions for the model
//

/** A cross-browser compatible way to tell if `bm` is a folder or not. */
function isFolder(bm: Bookmarks.BookmarkTreeNode): boolean {
    if (bm.type === 'folder') return true; // for Firefox
    if (bm.children) return true; // for Chrome (sometimes)
    if (! ('type' in bm) && ! ('url' in bm)) return true; // for Chrome
    return false;
}<|MERGE_RESOLUTION|>--- conflicted
+++ resolved
@@ -286,24 +286,11 @@
         });
     }
 
-<<<<<<< HEAD
-    /** Renames a bookmark and waits for the model to reflect the change  */
-    async rename(id: NodeID, newTitle: string): Promise<void> {
-        const node = expect(this.node(id), () => `No such bookmark node: ${id}`);
-        await browser.bookmarks.update(id, {
-            title: newTitle
-        });
-        // Wait for the model to catch up
-        await shortPoll(() => {
-            if (node.title != newTitle) tryAgain();
-        });
-=======
     /** Updates a bookmark's title and waits for the model to reflect the
      * update. */
     async rename(bm: Bookmark | Folder, title: string): Promise<void> {
         await browser.bookmarks.update(bm.id, {title});
         await shortPoll(() => { if (bm.title !== title) tryAgain(); });
->>>>>>> 6b3483fb
     }
 
     /** Deletes a bookmark and waits for the model to reflect the deletion.
