--- conflicted
+++ resolved
@@ -88,27 +88,6 @@
             return container_color ?? undefined;
         },
 
-<<<<<<< HEAD
-        related_tabs(): Tab[] {
-            if (! this.bookmark.url) return [];
-            const related = this.model().tabs.tabsWithURL(this.bookmark.url);
-            return Array.from(related)
-                .filter(t => t.windowId === this.targetWindow);
-        },
-
-        discarded(): boolean {
-            return this.related_tabs.length > 0 &&
-                this.related_tabs.every(t => !t.hidden && t.discarded);
-        },
-
-        hasOpenTab(): boolean {
-            return !! this.related_tabs.find(t => ! t.hidden);
-        },
-
-        hasActiveTab(): boolean {
-            // TODO look only at the current window
-            return !! this.related_tabs.find(t => t.active);
-=======
         tabState(): { open: boolean, active: boolean, loading: boolean, discarded: boolean } {
             let open: boolean = false, active: boolean = false, loading: boolean = false;
             let discarded = 0;
@@ -121,7 +100,6 @@
             const tl = this.relatedTabs.length;
             return { open: !!open, active: !!active, loading: !!loading,
                      discarded: tl > 0 && discarded === tl };
->>>>>>> cd211a70
         },
 
         favicon(): FaviconEntry | null {
